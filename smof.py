--- conflicted
+++ resolved
@@ -63,13 +63,10 @@
     Fasta2csv(parser)
     Perm(parser)
     Reverse(parser)
-<<<<<<< HEAD
     Grep(parser)
     Uniq(parser)
     Wc(parser)
-=======
     Winnow(parser)
->>>>>>> d9304a9f
 
     if(len(sys.argv) == 1):
         parser.parser.print_help()
